﻿using MareSynchronos.Factories;
using MareSynchronos.Utils;
using MareSynchronos.WebAPI;
using System;
using System.Threading;
using System.Threading.Tasks;
using MareSynchronos.API;
using FFXIVClientStructs.FFXIV.Client.Game.Character;
using System.Collections.Generic;
using System.Linq;
using MareSynchronos.Models;
using Newtonsoft.Json;

namespace MareSynchronos.Managers
{
    public delegate void PlayerHasChanged(CharacterCacheDto characterCache);

    public class PlayerManager : IDisposable
    {
        private readonly ApiController _apiController;
        private readonly CharacterDataFactory _characterDataFactory;
        private readonly DalamudUtil _dalamudUtil;
        private readonly TransientResourceManager _transientResourceManager;
        private readonly IpcManager _ipcManager;
        public event PlayerHasChanged? PlayerHasChanged;
        public CharacterCacheDto? LastCreatedCharacterData { get; private set; }
        public CharacterData PermanentDataCache { get; private set; } = new();
        private readonly Dictionary<ObjectKind, Func<bool>> objectKindsToUpdate = new();

        private CancellationTokenSource? _playerChangedCts = new();

        private List<PlayerRelatedObject> playerRelatedObjects = new List<PlayerRelatedObject>();

        public unsafe PlayerManager(ApiController apiController, IpcManager ipcManager,
            CharacterDataFactory characterDataFactory, DalamudUtil dalamudUtil, TransientResourceManager transientResourceManager)
        {
            Logger.Verbose("Creating " + nameof(PlayerManager));

            _apiController = apiController;
            _ipcManager = ipcManager;
            _characterDataFactory = characterDataFactory;
            _dalamudUtil = dalamudUtil;
            _transientResourceManager = transientResourceManager;
            _apiController.Connected += ApiControllerOnConnected;
            _apiController.Disconnected += ApiController_Disconnected;
            _transientResourceManager.TransientResourceLoaded += HandleTransientResourceLoad;
            _dalamudUtil.DelayedFrameworkUpdate += DalamudUtilOnDelayedFrameworkUpdate;
            _ipcManager.HeelsOffsetChangeEvent += HeelsOffsetChanged;

            Logger.Debug("Watching Player, ApiController is Connected: " + _apiController.IsConnected);
            if (_apiController.IsConnected)
            {
                ApiControllerOnConnected();
            }

            playerRelatedObjects = new List<PlayerRelatedObject>()
            {
                new PlayerRelatedObject(ObjectKind.Player, IntPtr.Zero, IntPtr.Zero, () => _dalamudUtil.PlayerPointer),
                new PlayerRelatedObject(ObjectKind.MinionOrMount, IntPtr.Zero, IntPtr.Zero, () => (IntPtr)((Character*)_dalamudUtil.PlayerPointer)->CompanionObject),
                new PlayerRelatedObject(ObjectKind.Pet, IntPtr.Zero, IntPtr.Zero, () => _dalamudUtil.GetPet()),
                new PlayerRelatedObject(ObjectKind.Companion, IntPtr.Zero, IntPtr.Zero, () => _dalamudUtil.GetCompanion()),
            };
        }

<<<<<<< HEAD
        public void HandleTransientResourceLoad(IntPtr gameObj)
        {
            foreach (var obj in playerRelatedObjects)
            {
                if (obj.Address == gameObj && !obj.HasUnprocessedUpdate)
                {
                    obj.HasUnprocessedUpdate = true;
                    OnPlayerOrAttachedObjectsChanged();
                    return;
                }
=======
        private void HeelsOffsetChanged(float change)
        {
            var player = playerRelatedObjects.First(f => f.ObjectKind == ObjectKind.Player);
            if (LastCreatedCharacterData != null && LastCreatedCharacterData.HeelsOffset != change && !player.IsProcessing)
            {
                Logger.Debug("Heels offset changed to " + change);
                playerRelatedObjects.First(f => f.ObjectKind == ObjectKind.Player).HasUnprocessedUpdate = true;
>>>>>>> d5068d55
            }
        }

        public void Dispose()
        {
            Logger.Verbose("Disposing " + nameof(PlayerManager));

            _apiController.Connected -= ApiControllerOnConnected;
            _apiController.Disconnected -= ApiController_Disconnected;

            _ipcManager.PenumbraRedrawEvent -= IpcManager_PenumbraRedrawEvent;
            _dalamudUtil.DelayedFrameworkUpdate -= DalamudUtilOnDelayedFrameworkUpdate;
<<<<<<< HEAD

            _transientResourceManager.TransientResourceLoaded -= HandleTransientResourceLoad;

            _playerChangedCts?.Cancel();
=======
            _ipcManager.HeelsOffsetChangeEvent -= HeelsOffsetChanged;
>>>>>>> d5068d55
        }

        private unsafe void DalamudUtilOnDelayedFrameworkUpdate()
        {
            if (!_dalamudUtil.IsPlayerPresent || !_ipcManager.Initialized) return;

            playerRelatedObjects.ForEach(k => k.CheckAndUpdateObject());
            if (playerRelatedObjects.Any(c => c.HasUnprocessedUpdate && !c.IsProcessing))
            {
                OnPlayerOrAttachedObjectsChanged();
            }
        }

        private void ApiControllerOnConnected()
        {
            Logger.Debug("ApiController Connected");

            _ipcManager.PenumbraRedrawEvent += IpcManager_PenumbraRedrawEvent;
        }

        private void ApiController_Disconnected()
        {
            Logger.Debug(nameof(ApiController_Disconnected));

            _ipcManager.PenumbraRedrawEvent -= IpcManager_PenumbraRedrawEvent;
        }

        private async Task<CharacterCacheDto?> CreateFullCharacterCacheDto(CancellationToken token)
        {
            foreach (var unprocessedObject in playerRelatedObjects.Where(c => c.HasUnprocessedUpdate).ToList())
            {
                Logger.Verbose("Building Cache for " + unprocessedObject.ObjectKind);
                PermanentDataCache = _characterDataFactory.BuildCharacterData(PermanentDataCache, unprocessedObject.ObjectKind, unprocessedObject.Address, token);
                if (!token.IsCancellationRequested)
                {
                    unprocessedObject.HasUnprocessedUpdate = false;
                    unprocessedObject.IsProcessing = false;
                }
                token.ThrowIfCancellationRequested();
            }

            while (!PermanentDataCache.IsReady && !token.IsCancellationRequested)
            {
                Logger.Verbose("Waiting until cache is ready");
                await Task.Delay(50, token);
            }

            if (token.IsCancellationRequested) return null;

            Logger.Verbose("Cache creation complete");

            var cache = PermanentDataCache.ToCharacterCacheDto();
            //Logger.Verbose(JsonConvert.SerializeObject(cache, Formatting.Indented));
            return cache;
        }

        private void IpcManager_PenumbraRedrawEvent(IntPtr address, int idx)
        {
            Logger.Verbose("RedrawEvent for addr " + address);

            foreach (var item in playerRelatedObjects)
            {
                if (address == item.Address)
                {
                    Logger.Debug("Penumbra redraw Event for " + item.ObjectKind);
                    //_transientResourceManager.CleanSemiTransientResources(item.ObjectKind);
                    item.HasUnprocessedUpdate = true;
                }
            }

            if (playerRelatedObjects.Any(c => c.HasUnprocessedUpdate && (!c.IsProcessing || (c.IsProcessing && c.DoNotSendUpdate))))
            {
                OnPlayerOrAttachedObjectsChanged();
            }
        }

        private void OnPlayerOrAttachedObjectsChanged()
        {
            var unprocessedObjects = playerRelatedObjects.Where(c => c.HasUnprocessedUpdate).ToList();
            foreach (var unprocessedObject in unprocessedObjects)
            {
                unprocessedObject.IsProcessing = true;
            }
            Logger.Debug("Object(s) changed: " + string.Join(", ", unprocessedObjects.Select(c => c.ObjectKind)));
            bool doNotSendUpdate = unprocessedObjects.All(c => c.DoNotSendUpdate);
            unprocessedObjects.ForEach(p => p.DoNotSendUpdate = false);
            _playerChangedCts?.Cancel();
            _playerChangedCts = new CancellationTokenSource();
            var token = _playerChangedCts.Token;

            // fix for redraw from anamnesis
            while ((!_dalamudUtil.IsPlayerPresent || _dalamudUtil.PlayerName == "--") && !token.IsCancellationRequested)
            {
                Logger.Debug("Waiting Until Player is Present");
                Thread.Sleep(100);
            }

            if (token.IsCancellationRequested)
            {
                Logger.Debug("Cancelled");
                return;
            }

            if (!_ipcManager.Initialized)
            {
                Logger.Warn("Penumbra not active, doing nothing.");
                return;
            }

            Task.Run(async () =>
            {
                foreach(var item in unprocessedObjects)
                {
                    _dalamudUtil.WaitWhileCharacterIsDrawing("self " + item.ObjectKind.ToString(), item.Address, token);
                }

                CharacterCacheDto? cacheDto = (await CreateFullCharacterCacheDto(token));
                if (cacheDto == null || token.IsCancellationRequested) return;

                if ((LastCreatedCharacterData?.GetHashCode() ?? 0) == cacheDto.GetHashCode())
                {
                    Logger.Debug("Not sending data, already sent");
                    return;
                }
                else
                {
                    LastCreatedCharacterData = cacheDto;
                }

                if (_apiController.IsConnected && !token.IsCancellationRequested && !doNotSendUpdate)
                {
                    Logger.Verbose("Invoking PlayerHasChanged");
                    PlayerHasChanged?.Invoke(cacheDto);
                }
            }, token);
        }
    }
}<|MERGE_RESOLUTION|>--- conflicted
+++ resolved
@@ -62,7 +62,6 @@
             };
         }
 
-<<<<<<< HEAD
         public void HandleTransientResourceLoad(IntPtr gameObj)
         {
             foreach (var obj in playerRelatedObjects)
@@ -73,7 +72,9 @@
                     OnPlayerOrAttachedObjectsChanged();
                     return;
                 }
-=======
+            }
+        }
+
         private void HeelsOffsetChanged(float change)
         {
             var player = playerRelatedObjects.First(f => f.ObjectKind == ObjectKind.Player);
@@ -81,7 +82,6 @@
             {
                 Logger.Debug("Heels offset changed to " + change);
                 playerRelatedObjects.First(f => f.ObjectKind == ObjectKind.Player).HasUnprocessedUpdate = true;
->>>>>>> d5068d55
             }
         }
 
@@ -94,14 +94,11 @@
 
             _ipcManager.PenumbraRedrawEvent -= IpcManager_PenumbraRedrawEvent;
             _dalamudUtil.DelayedFrameworkUpdate -= DalamudUtilOnDelayedFrameworkUpdate;
-<<<<<<< HEAD
 
             _transientResourceManager.TransientResourceLoaded -= HandleTransientResourceLoad;
 
             _playerChangedCts?.Cancel();
-=======
             _ipcManager.HeelsOffsetChangeEvent -= HeelsOffsetChanged;
->>>>>>> d5068d55
         }
 
         private unsafe void DalamudUtilOnDelayedFrameworkUpdate()
