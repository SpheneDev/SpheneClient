--- conflicted
+++ resolved
@@ -74,11 +74,7 @@
             Logger.Debug("Downloading files (Download ID " + currentDownloadId + ")");
 
             List<DownloadFileDto> downloadFileInfoFromService = new List<DownloadFileDto>();
-<<<<<<< HEAD
-            downloadFileInfoFromService.AddRange(await _mareHub!.InvokeAsync<List<DownloadFileDto>>(Api.InvokeGetFilesSizes, fileReplacementDto.Select(m => m.Hash).ToList(), ct));
-=======
             downloadFileInfoFromService.AddRange(await _mareHub!.InvokeAsync<List<DownloadFileDto>>(Api.InvokeGetFilesSizes, fileReplacementDto.Select(f => f.Hash).ToList(), ct));
->>>>>>> 3fefd35b
 
             CurrentDownloads[currentDownloadId] = downloadFileInfoFromService.Distinct().Select(d => new DownloadFileTransfer(d))
                 .Where(d => d.CanBeTransferred).ToList();
