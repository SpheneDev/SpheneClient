--- conflicted
+++ resolved
@@ -359,8 +359,6 @@
                     AddReplacement(item, objectKind, previousData, 1, true);
                 }
             }
-<<<<<<< HEAD
-=======
         }
 
         AddReplacementSkeleton(((HumanExt*)human)->Human.RaceSexId, objectKind, previousData);
@@ -379,7 +377,6 @@
         catch
         {
             Logger.Warn("Could not get Legacy Body Decal Data");
->>>>>>> c2aeca6d
         }
 
         foreach (var item in previousData.FileReplacements[objectKind])
